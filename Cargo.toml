# Enable a small amount of optimization in debug mode
[profile.dev]
opt-level = 1

# Enable high optimizations for dependencies (incl. Bevy), but not for our code:
[profile.dev.package."*"]
opt-level = 3

# sweet_test backtracing
[profile.test]
opt-level = 0
[profile.test.package.sweet_test]
opt-level = 0

[workspace.package]
version = "0.0.6-dev.2"
authors = ["Pete Hayman"]
edition = "2024"
description = "🦄 A very bevy metaframework 🦄"
documentation = "https://docs.rs/beet"
readme = "README.md"
homepage = "https://beetrs.dev"
repository = "https://github.com/mrchantey/beet"
license = "MIT OR Apache-2.0"
keywords = ["beet", "beetmash", "behavior", "game-ai", "robotics"]
categories = [
	"science::robotics",
	"game-development",
	"simulation",
	"wasm",
	"embedded",
]
publish = false

[workspace]
# default resolver
resolver = "2"
<<<<<<< HEAD

exclude = ["crates/wasm-bundle-bench"]

=======
exclude = ["crates/beet_mcp"]
>>>>>>> 06f4a1e2
members = [
	"crates/beet_site",
	"crates/beet-cli",

	"crates/beet_build",
	"crates/beet_common",
	"crates/beet_common/macros",
	"crates/beet_rsx_combinator",
	"crates/beet_parse",

	## 💡 Flow
	"crates/beet_examples",
	"crates/beet_flow",
	"crates/beet_flow/macros",
	"crates/beet_ml",
	"crates/beet_sim",
	"crates/beet_spatial",

	## 💡 RSX
	"crates/beet_connect",
	"crates/beet_design",
	"crates/beet_query",
	"crates/beet_query/macros",
	"crates/beet_router",
	"crates/beet_template",
	"crates/beet_template/macros",
	"crates/beet_server",

	## 💡 Sweet
	"crates/sweet",
	"crates/sweet_bevy",
	"crates/sweet_fs",
	"crates/sweet_net",
	"crates/sweet_server",
	"crates/sweet_test/macros",
	"crates/sweet_test",
	"crates/sweet_utils",
	"crates/sweet_web",
	"crates/sweet-cli",

	# "crates/emby",
]

[workspace.dependencies]
## internal
<<<<<<< HEAD
beet = { path = "", version = "0.0.6-dev.4" }

beet_build = { path = "crates/beet_build", version = "0.0.6-dev.4" }
beet_common = { path = "crates/beet_common", version = "0.0.6-dev.4" }
beet_common_macros = { path = "crates/beet_common/macros", version = "0.0.6-dev.4" }
beet_rsx_combinator = { path = "crates/beet_rsx_combinator", version = "0.0.6-dev.4" }
beet_parse = { path = "crates/beet_parse", version = "0.0.6-dev.4" }

beet_examples = { path = "crates/beet_examples", version = "0.0.6-dev.4" }
beet_flow = { path = "crates/beet_flow", version = "0.0.6-dev.4" }
beet_flow_macros = { path = "crates/beet_flow/macros", version = "0.0.6-dev.4" }
beet_ml = { path = "crates/beet_ml", version = "0.0.6-dev.4" }
beet_spatial = { path = "crates/beet_spatial", version = "0.0.6-dev.4" }
beet_sim = { path = "crates/beet_sim", version = "0.0.6-dev.4" }

beet_connect = { path = "crates/beet_connect", version = "0.0.6-dev.4" }
beet_design = { path = "crates/beet_design", version = "0.0.6-dev.4" }
beet_query = { path = "crates/beet_query", version = "0.0.6-dev.4" }
beet_query_macros = { path = "crates/beet_query/macros", version = "0.0.6-dev.4" }
beet_router = { path = "crates/beet_router", version = "0.0.6-dev.4" }
beet_template = { path = "crates/beet_template", version = "0.0.6-dev.4" }
beet_template_macros = { path = "crates/beet_template/macros", version = "0.0.6-dev.4" }
beet_server = { path = "crates/beet_server", version = "0.0.6-dev.4" }

sweet = { path = "crates/sweet", version = "0.0.6-dev.4" }
sweet_bevy = { path = "crates/sweet_bevy", version = "0.0.6-dev.4" }
sweet_fs = { path = "crates/sweet_fs", version = "0.0.6-dev.4" }
sweet_net = { path = "crates/sweet_net", version = "0.0.6-dev.4" }
sweet_server = { path = "crates/sweet_server", version = "0.0.6-dev.4" }
sweet_test = { path = "crates/sweet_test", version = "0.0.6-dev.4" }
sweet_test_macros = { path = "crates/sweet_test/macros", version = "0.0.6-dev.4" }
sweet_web = { path = "crates/sweet_web", version = "0.0.6-dev.4" }
sweet_utils = { path = "crates/sweet_utils", version = "0.0.6-dev.4" }
=======
beet = { path = "", version = "0.0.6-dev.2" }

beet_build = { path = "ws_build/beet_build", version = "0.0.6-dev.2" }
beet_common = { path = "ws_build/beet_common", version = "0.0.6-dev.2" }
beet_rsx_combinator = { path = "ws_build/beet_rsx_combinator", version = "0.0.6-dev.2" }
beet_rsx_parser = { path = "ws_build/beet_rsx_parser", version = "0.0.6-dev.2" }

beet_examples = { path = "ws_flow/beet_examples", version = "0.0.6-dev.2" }
beet_flow = { path = "ws_flow/beet_flow", version = "0.0.6-dev.2" }
beet_flow_macros = { path = "ws_flow/beet_flow/macros", version = "0.0.6-dev.2" }
beet_ml = { path = "ws_flow/beet_ml", version = "0.0.6-dev.2" }
beet_spatial = { path = "ws_flow/beet_spatial", version = "0.0.6-dev.2" }
beet_sim = { path = "ws_flow/beet_sim", version = "0.0.6-dev.2" }

beet_connect = { path = "ws_rsx/beet_connect", version = "0.0.6-dev.2" }
beet_design = { path = "ws_rsx/beet_design", version = "0.0.6-dev.2" }
beet_query = { path = "ws_rsx/beet_query", version = "0.0.6-dev.2" }
beet_query_macros = { path = "ws_rsx/beet_query/macros", version = "0.0.6-dev.2" }
beet_router = { path = "ws_rsx/beet_router", version = "0.0.6-dev.2" }
beet_rsx = { path = "ws_rsx/beet_rsx", version = "0.0.6-dev.2" }
beet_rsx_macros = { path = "ws_rsx/beet_rsx/macros", version = "0.0.6-dev.2" }
beet_server = { path = "ws_rsx/beet_server", version = "0.0.6-dev.2" }

sweet = { path = "ws_sweet/sweet", version = "0.0.6-dev.2" }
sweet_bevy = { path = "ws_sweet/sweet_bevy", version = "0.0.6-dev.2" }
sweet_fs = { path = "ws_sweet/sweet_fs", version = "0.0.6-dev.2" }
sweet_net = { path = "ws_sweet/sweet_net", version = "0.0.6-dev.2" }
sweet_server = { path = "ws_sweet/sweet_server", version = "0.0.6-dev.2" }
sweet_test = { path = "ws_sweet/sweet_test", version = "0.0.6-dev.2" }
sweet_test_macros = { path = "ws_sweet/sweet_test/macros", version = "0.0.6-dev.2" }
sweet_web = { path = "ws_sweet/sweet_web", version = "0.0.6-dev.2" }
sweet_utils = { path = "ws_sweet/sweet_utils", version = "0.0.6-dev.2" }
>>>>>>> 06f4a1e2

#💡 local
bevy = { version = "0.16", default-features = false, features = [
	"std",            # std for reflect PathBuf
	"multi_threaded",
	"bevy_log",
	"bevy_color",
] }

#💡 utility
anyhow = "1"
thiserror = "1"
heck = "0.4"
once_cell = "1"
glob = "0.3"
send_wrapper = "0.6"
rapidhash = "1"
chrono = "0.4"
# old rand until https://github.com/bevyengine/bevy/pull/18047
# also when you update it remove all the RandomSource.0 in beet too please
rand = "0.8.5"
rand_chacha = "0.3.1"
# # wasm_js ignored in native
getrandom = { version = "0.2.15", features = ["js"] }


#💡 logging
log = "0.4"
tracing = "0.1"
colorize = "0.1"
tracing-subscriber = { version = "0.3", features = ["env-filter"] }
pretty_env_logger = "0.4"
console_log = { version = "1", features = ["color"] }


#💡 async
futures = "0.3"
flume = "0.11"
rayon = "1"
tokio = { version = "1", features = [
	"macros",
	"sync",
	"rt",
	"rt-multi-thread",
	"time",
] }

#💡 macros

syn = { version = "2", features = [
	"extra-traits",
	"visit",
	# full for syn::pat
	"full",
] }
quote = "1"
proc-macro2 = { version = "1", features = ["span-locations"] }
proc-macro2-diagnostics = "0.10"
prettyplease = "0.2"

#💡 attributes
strum = { version = "0.26", features = ["derive"] }
strum_macros = "0.26"
extend = "1"

#💡 io
serde = { version = "1", features = ["derive"] }
serde_json = "1"
ron = "0.8"
toml = "0.8"
clap = { version = "4", features = ["derive"] }
bytes = "1"

#💡 http
http = "1"
http-body-util = "0.1"

#💡 server
axum = { version = "0.8", features = ["macros"] }
tower = "0.5"
tower-livereload = { version = "0.9" }
tower-http = { version = "0.6", features = [
	"trace",
	"fs",
	"normalize-path",
	"set-header",
] }

#💡 web
js-sys = "0.3"
wasm-bindgen = "0.2"
wasm-bindgen-futures = "0.4"
console_error_panic_hook = "0.1"
web-sys = "0.3"


#💡 style
parcel_selectors = { version = "0.28" }
lightningcss = { version = "1.0.0-alpha.63" }

[package]
name = "beet"
version.workspace = true
edition.workspace = true
description.workspace = true
documentation.workspace = true
readme.workspace = true
homepage.workspace = true
repository.workspace = true
license.workspace = true
keywords.workspace = true
categories.workspace = true

include = ["CHANGELOG.md", "README.md", "/src", "/examples", "/scenes"]

[features]
default = ["flow"]
#💡 helper features
web-server = ["server", "router", "design"]
#💡 fine-grained
connect = ["dep:beet_connect"]
examples = ["bevy_default", "dep:beet_examples"]
flow = ["dep:beet_flow"]
css = ["beet_build?/css"]
design = ["template", "css", "dep:beet_design"]
router = ["template", "dep:beet_router"]
query = ["dep:beet_query"]
parse = ["dep:beet_parse"]
template = ["dep:beet_template"]
# fs = ["beet_template?/fs"]
ml = ["flow", "dep:beet_ml", "beet_examples?/ml"]
server = ["router", "dep:beet_server"]
lambda = ["server", "beet_server/lambda"]
spatial = ["flow", "dep:beet_spatial", "beet_ml?/spatial"]
sim = ["flow", "dep:beet_sim"]
build = ["parse", "dep:beet_build"]
bevy_default = [
	"bevy/default",
	"beet_examples?/bevy_default",
	"beet_flow?/bevy_default",
	"beet_ml?/bevy_default",
	"beet_spatial?/bevy_default",
	"beet_sim?/bevy_default",
]

# animation = ["beet_spatial?/animation"]
# assets = ["beet_spatial?/assets"]
# ui = ["beet_spatial?/ui"]
# reflect = ["beet_flow/reflect"]

# bevyhub = ["beet_spatial?/bevyhub", "beet_sim?/bevyhub"]
# dynamic_linking = ["bevy/dynamic_linking"]

[dependencies]
beet_common = { workspace = true }
beet_build = { workspace = true, optional = true }
beet_parse = { workspace = true, optional = true }
beet_connect = { workspace = true, optional = true }
beet_design = { workspace = true, optional = true }
beet_examples = { workspace = true, optional = true }
beet_flow = { workspace = true, optional = true }
beet_ml = { workspace = true, optional = true }
beet_query = { workspace = true, optional = true }
beet_router = { workspace = true, optional = true }
beet_template = { workspace = true, optional = true }
beet_sim = { workspace = true, optional = true }
beet_spatial = { workspace = true, optional = true }
bevy = { workspace = true }

[target.'cfg(not(target_arch = "wasm32"))'.dependencies]
beet_server = { workspace = true, optional = true }
tokio.workspace = true

[target.'cfg(target_arch = "wasm32")'.dependencies]
# required for rand 0.9 to compile on wasm targets
uuid = { version = "1", features = ["rng-getrandom"] }
# getrandom = { workspace = true }
getrandom = { version = "0.3", features = ["wasm_js"] }

[dev-dependencies]
beet = { path = "", features = ["router"] }
# bevy.workspace = true
# bevy = { workspace = true, default_features = true }
sweet = { workspace = true, features = ["test", "bevy", "rand"] }
serde.workspace = true

[target.'cfg(not(target_arch = "wasm32"))'.dev-dependencies]
# beet = { path = "", features = ["build"] }
tokio.workspace = true
axum.workspace = true


[target.'cfg(target_arch = "wasm32")'.dev-dependencies]
console_error_panic_hook.workspace = true
web-sys.workspace = true

# 💡 Examples - dom
[[example]]
name = "csr"
path = "examples/dom/csr.rs"
required-features = ["template"]

[[example]]
name = "ssr"
path = "examples/dom/ssr.rs"
required-features = ["server"]

[[example]]
name = "hydration"
path = "examples/dom/hydration.rs"

# 💡 Examples - rsx

[[example]]
name = "hello_rsx"
path = "examples/rsx/hello_rsx.rs"
required-features = ["rsx"]

[[example]]
name = "dom_rsx"
path = "examples/rsx/dom_rsx.rs"
required-features = ["rsx"]

[[example]]
name = "bevy_rsx"
path = "examples/rsx/bevy_rsx.rs"
required-features = ["rsx", "bevy_default"]

# 💡 Examples - flow

[[example]]
name = "bench_local"
path = "examples/flow/bench_local.rs"
required-features = ["flow"]

[[example]]
name = "bench_global"
path = "examples/flow/bench_global.rs"
required-features = ["flow"]

[[example]]
name = "hello_world"
path = "examples/flow/hello_world.rs"
required-features = ["flow"]

[[example]]
name = "long_running"
path = "examples/flow/long_running.rs"
required-features = ["flow"]

[[example]]
name = "malenia"
path = "examples/flow/malenia.rs"
required-features = ["flow"]

[[example]]
name = "repeat_while"
path = "examples/flow/repeat_while.rs"
required-features = ["flow"]

[[example]]
name = "simple_action"
path = "examples/flow/simple_action.rs"
required-features = ["flow"]

[[example]]
name = "state_machine"
path = "examples/flow/state_machine.rs"
required-features = ["flow"]

[[example]]
name = "utility_ai"
path = "examples/flow/utility_ai.rs"
required-features = ["flow"]

# 💡 Examples - app

[[example]]
name = "hello_terminal"
path = "examples/app/hello_terminal.rs"
required-features = ["examples"]

[[package.metadata.scene]]
name = "hello-terminal"
thumb-text = "🌍"
thumb-url = "https://bevyhub-public.s3.us-west-2.amazonaws.com/assets/screenshots/hello-world.png"
description = "A simple behavior that prints 'Hello' then 'World' to the console."
app = "app"
path = "scenes/hello-world.json"
include = ["beet-debug", "bevyhub/camera-2d", "bevyhub/ui-terminal"]


# [[example]]
# name = "app_ml"
# path = "examples/app_ml.rs"

# [[package.metadata.scene]]
# name = "app-ml"
# thumb-text = "🔨"
# description = "Full Beet App with machine learning, networking, and UI."
# app.js-url = "https://mrchantey.github.io/bevyhub-apps/beet/app_ml.js"
# app.wasm-url = "https://mrchantey.github.io/bevyhub-apps/beet/app_ml_bg.wasm"
# app.type-registry-url = "https://mrchantey.github.io/bevyhub-apps/beet/registries/type_registry_ml.json"
# app.replication-registry-url = "https://mrchantey.github.io/bevyhub-apps/beet/registries/replication_registry_ml.json"

# [[example]]
# name = "app"
# path = "examples/app.rs"

# [[package.metadata.scene]]
# name = "app"
# thumb-text = "🔨"
# description = "Basic Beet App with debugging, camera, and UI."
# app.js-url = "https://mrchantey.github.io/bevyhub-apps/beet/app.js"
# app.wasm-url = "https://mrchantey.github.io/bevyhub-apps/beet/app_bg.wasm"
# app.type-registry-url = "https://mrchantey.github.io/bevyhub-apps/beet/registries/type_registry.json"
# app.replication-registry-url = "https://mrchantey.github.io/bevyhub-apps/beet/registries/replication_registry.json"

# [[package.metadata.scene]]
# name = "beet-debug"
# thumb-text = "🐛"
# description = "Enable debugging for printing to the console, and screen if used with bevyhub/ui-terminal."
# path = "scenes/beet-debug.json"

# [[example]]
# name = "export_scenes"
# path = "examples/export_scenes.rs"

# 💡 Examples - ml

# [[package.metadata.scene]]
# name = "fetch-scene"
# thumb-text = "🏠"
# description = "A camera and the items that the fetch character can go to."
# path = "scenes/fetch-scene.json"

[[example]]
name = "fetch"
path = "examples/ml/fetch.rs"
required-features = ["examples", "ml"]

# [[package.metadata.scene]]
# name = "fetch"
# description = "Combining LLM, steering and animation behaviors."
# thumb-url = "https://bevyhub-public.s3.us-west-2.amazonaws.com/assets/screenshots/fetch.png"
# app = "app-ml"
# path = "scenes/fetch-npc.json"
# include = [
# 	"bevyhub/ui-terminal-input",
# 	"bevyhub/lighting-3d",
# 	"bevyhub/ground-3d",
# 	"fetch-scene",
# ]
# events.playerMessage.initial = "I'm hungry!"

# [[package.metadata.scene]]
# name = "frozen-lake-scene"
# thumb-text = "❄️"
# description = "The static scene for the frozen lake environment."
# path = "scenes/frozen-lake-scene.json"


[[example]]
name = "frozen_lake_train"
path = "examples/ml/frozen_lake_train.rs"
required-features = ["examples", "ml"]

# [[package.metadata.scene]]
# name = "frozen-lake-train"
# description = "Train a Q-learning agent to navigate the frozen lake environment."
# thumb-url = "https://bevyhub-public.s3.us-west-2.amazonaws.com/assets/screenshots/frozen-lake-run.png"
# app = "app-ml"
# path = "scenes/frozen-lake-train.json"
# include = [
# 	"bevyhub/ui-terminal",
# 	"bevyhub/lighting-3d",
# 	"beet-debug",
# 	"frozen-lake-scene",
# ]

[[example]]
name = "frozen_lake_run"
path = "examples/ml/frozen_lake_run.rs"
required-features = ["examples", "ml"]

# [[package.metadata.scene]]
# name = "frozen-lake-run"
# description = "Use a trained Q-learning agent to navigate the frozen lake environment."
# thumb-url = "https://bevyhub-public.s3.us-west-2.amazonaws.com/assets/screenshots/frozen-lake-run.png"
# app = "app-ml"
# path = "scenes/frozen-lake-run.json"
# include = [
# 	"bevyhub/ui-terminal",
# 	"bevyhub/lighting-3d",
# 	"beet-debug",
# 	"frozen-lake-scene",
# ]

[[example]]
name = "hello_ml_chat"
path = "examples/ml/hello_ml_chat.rs"
required-features = ["examples", "ml"]

[[example]]
name = "hello_ml"
path = "examples/ml/hello_ml.rs"
required-features = ["examples", "ml"]

[[package.metadata.scene]]
name = "hello-ml"
description = "A behavior that uses a Sentence Selector to score child behaviors, deciding which will run next."
thumb-url = "https://bevyhub-public.s3.us-west-2.amazonaws.com/assets/screenshots/hello-llm.png"
path = "scenes/hello-ml.json"
include = ["bevyhub/camera-2d", "bevyhub/ui-terminal", "beet-debug"]

# 💡 Examples - spatial

[[example]]
name = "flock"
path = "examples/spatial/flock.rs"
required-features = ["examples", "spatial"]

# Too big, we need to handle for loops in scene files
# [[package.metadata.scene]]
# name = "flock"
# description = "Demonstration of flocking behaviors."
# thumb-url = "https://bevyhub-public.s3.us-west-2.amazonaws.com/assets/screenshots/flock.png"
# app = "app"
# path = "scenes/flock.json"
# include = ["beet-debug", "bevyhub/camera-2d", "bevyhub/space-scene"]


[[example]]
name = "hello_animation"
path = "examples/spatial/hello_animation.rs"
required-features = ["examples", "spatial"]


[[package.metadata.scene]]
name = "hello-animation"
description = "A simple behavior demonstrating animation control."
thumb-url = "https://bevyhub-public.s3.us-west-2.amazonaws.com/assets/screenshots/hello-animation.png"
app = "app"
path = "scenes/hello-animation.json"
include = [
	"bevyhub/ui-terminal",
	"bevyhub/lighting-3d",
	"bevyhub/ground-3d",
	"beet-debug",
]

[[example]]
name = "inverse_kinematics"
path = "examples/spatial/inverse_kinematics.rs"
required-features = ["examples", "spatial"]

[[example]]
name = "seek"
path = "examples/spatial/seek.rs"
required-features = ["examples", "spatial"]

[[example]]
name = "seek_3d"
path = "examples/spatial/seek_3d.rs"
required-features = ["examples", "spatial"]

# [[package.metadata.scene]]
# name = "seek"
# description = "Demonstration of the seek behavior."
# thumb-url = "https://bevyhub-public.s3.us-west-2.amazonaws.com/assets/screenshots/seek.png"
# app = "app"
# path = "scenes/seek.json"
# include = ["beet-debug", "bevyhub/camera-2d", "bevyhub/space-scene"]

# [[package.metadata.scene]]
# name = "seek-3d"
# description = "A 3D demonstration of the seek behavior."
# thumb-url = "https://bevyhub-public.s3.us-west-2.amazonaws.com/assets/screenshots/seek-3d.png"
# app = "app"
# path = "scenes/seek-3d.json"
# include = ["beet-debug", "bevyhub/lighting-3d", "bevyhub/ground-3d"]<|MERGE_RESOLUTION|>--- conflicted
+++ resolved
@@ -35,13 +35,10 @@
 [workspace]
 # default resolver
 resolver = "2"
-<<<<<<< HEAD
 
 exclude = ["crates/wasm-bundle-bench"]
 
-=======
 exclude = ["crates/beet_mcp"]
->>>>>>> 06f4a1e2
 members = [
 	"crates/beet_site",
 	"crates/beet-cli",
@@ -87,8 +84,7 @@
 
 [workspace.dependencies]
 ## internal
-<<<<<<< HEAD
-beet = { path = "", version = "0.0.6-dev.4" }
+beet = { path = "", version = "0.0.6-dev.2" }
 
 beet_build = { path = "crates/beet_build", version = "0.0.6-dev.4" }
 beet_common = { path = "crates/beet_common", version = "0.0.6-dev.4" }
@@ -121,40 +117,6 @@
 sweet_test_macros = { path = "crates/sweet_test/macros", version = "0.0.6-dev.4" }
 sweet_web = { path = "crates/sweet_web", version = "0.0.6-dev.4" }
 sweet_utils = { path = "crates/sweet_utils", version = "0.0.6-dev.4" }
-=======
-beet = { path = "", version = "0.0.6-dev.2" }
-
-beet_build = { path = "ws_build/beet_build", version = "0.0.6-dev.2" }
-beet_common = { path = "ws_build/beet_common", version = "0.0.6-dev.2" }
-beet_rsx_combinator = { path = "ws_build/beet_rsx_combinator", version = "0.0.6-dev.2" }
-beet_rsx_parser = { path = "ws_build/beet_rsx_parser", version = "0.0.6-dev.2" }
-
-beet_examples = { path = "ws_flow/beet_examples", version = "0.0.6-dev.2" }
-beet_flow = { path = "ws_flow/beet_flow", version = "0.0.6-dev.2" }
-beet_flow_macros = { path = "ws_flow/beet_flow/macros", version = "0.0.6-dev.2" }
-beet_ml = { path = "ws_flow/beet_ml", version = "0.0.6-dev.2" }
-beet_spatial = { path = "ws_flow/beet_spatial", version = "0.0.6-dev.2" }
-beet_sim = { path = "ws_flow/beet_sim", version = "0.0.6-dev.2" }
-
-beet_connect = { path = "ws_rsx/beet_connect", version = "0.0.6-dev.2" }
-beet_design = { path = "ws_rsx/beet_design", version = "0.0.6-dev.2" }
-beet_query = { path = "ws_rsx/beet_query", version = "0.0.6-dev.2" }
-beet_query_macros = { path = "ws_rsx/beet_query/macros", version = "0.0.6-dev.2" }
-beet_router = { path = "ws_rsx/beet_router", version = "0.0.6-dev.2" }
-beet_rsx = { path = "ws_rsx/beet_rsx", version = "0.0.6-dev.2" }
-beet_rsx_macros = { path = "ws_rsx/beet_rsx/macros", version = "0.0.6-dev.2" }
-beet_server = { path = "ws_rsx/beet_server", version = "0.0.6-dev.2" }
-
-sweet = { path = "ws_sweet/sweet", version = "0.0.6-dev.2" }
-sweet_bevy = { path = "ws_sweet/sweet_bevy", version = "0.0.6-dev.2" }
-sweet_fs = { path = "ws_sweet/sweet_fs", version = "0.0.6-dev.2" }
-sweet_net = { path = "ws_sweet/sweet_net", version = "0.0.6-dev.2" }
-sweet_server = { path = "ws_sweet/sweet_server", version = "0.0.6-dev.2" }
-sweet_test = { path = "ws_sweet/sweet_test", version = "0.0.6-dev.2" }
-sweet_test_macros = { path = "ws_sweet/sweet_test/macros", version = "0.0.6-dev.2" }
-sweet_web = { path = "ws_sweet/sweet_web", version = "0.0.6-dev.2" }
-sweet_utils = { path = "ws_sweet/sweet_utils", version = "0.0.6-dev.2" }
->>>>>>> 06f4a1e2
 
 #💡 local
 bevy = { version = "0.16", default-features = false, features = [
