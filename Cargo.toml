# Enable a small amount of optimization in debug mode
[profile.dev]
opt-level = 1

# Enable high optimizations for dependencies (incl. Bevy), but not for our code:
[profile.dev.package."*"]
opt-level = 3

[workspace.package]
version = "0.0.4-rc.4"
edition = "2021"
description = "A very flexible AI behavior library for games and robotics."
documentation = "https://beetmash.com/docs/beet"
readme = "README.md"
homepage = "https://beetmash.com/docs/beet"
repository = "https://github.com/mrchantey/beet"
license = "MIT OR Apache-2.0"
keywords = ["beet", "beetmash", "behavior", "game-ai", "robotics"]
categories = [
	"science::robotics",
	"game-development",
	"simulation",
	"wasm",
	"embedded",
]
publish = false

[workspace]
# default resolver
resolver = "2"
members = ["crates/*", "crates/beet_flow/macros"]

[workspace.dependencies]
## internal
beet = { path = "./", version = "0.0.4-rc.4" }
beet_spatial = { path = "crates/beet_spatial", version = "0.0.4-rc.4", default-features = false }
beet_flow = { path = "crates/beet_flow", version = "0.0.4-rc.4" }
beet_flow_macros = { path = "crates/beet_flow/macros", version = "0.0.4-rc.4" }
beet_ml = { path = "crates/beet_ml", version = "0.0.4-rc.4" }
beet_examples = { path = "crates/beet_examples", version = "0.0.4-rc.4" }
emby = { path = "crates/emby", version = "0.0.4-rc.4" }

## local
<<<<<<< HEAD
beetmash = { version = "0.0.6-rc.8", path = "../beetmash" }
forky = { version = "0.2.0-rc.8", features = ["bevy", "web"] }
sweet = { version = "0.2.0-rc.5", features = ["bevy"] }
=======
beetmash = { version = "0.0.7" }
forky = { version = "0.2", features = [
	"bevy",
	"web",
] }
sweet = { version = "0.2", features = ["bevy"] }
>>>>>>> f8c5ea8b

#💡 game
bevy = { version = "0.15", default-features = false, features = [
	# bevy = { git = "https://github.com/bevyengine/bevy", rev = "0c959f77007c29eead7f902bddd3342a1ecbca20", default-features = false, features = [
	"bevy_scene",
	"serialize",
	# "bevy_color",
] }


## logging
log = "0.4"
pretty_env_logger = "0.4"
console_log = { version = "1.0", features = ["color"] }

## utility
anyhow = "1.0.75"
thiserror = "1.0.60"
bytemuck = "1.13.1"
petgraph = { version = "0.6.4", features = ["serde-1"] }
heck = "0.4"
rand = "0.8"

## async
futures = "0.3"


## async-native
tokio = { version = "1.35", features = ["full"] }

## macros
syn = "2.0"
quote = "1.0"
proc-macro2 = "1.0"

## attributes
num-traits = "0.2.19"
derive_deref = "1.1.1"
strum = { version = "0.26.0", features = ["derive"] }
strum_macros = "0.26.0"
extend = "1.1.2"

## io
serde = { version = "1", features = ["derive"] }
serde_json = "1"
ron = "0.8"

# [target.'cfg(target_arch = "wasm32")'.dependencies]
js-sys = "0.3"
wasm-bindgen = "0.2.93"
wasm-bindgen-futures = "0.4"
console_error_panic_hook = "0.1"

#💡 Package

[package]
name = "beet"
version.workspace = true
edition.workspace = true
description.workspace = true
documentation.workspace = true
readme.workspace = true
homepage.workspace = true
repository.workspace = true
license.workspace = true
keywords.workspace = true
categories.workspace = true

include = [
	"scenes/*",
]

[features]
default = ["ml", "animation", "assets", "ui", "beetmash", "reflect"]
ml = ["dep:beet_ml"]
reflect = ["beet_flow/reflect"]
beetmash = ["dep:beetmash"]
animation = ["beet_spatial/animation"]
assets = ["beet_spatial/assets"]
ui = ["beet_spatial/ui"]

# dynamic_linking = ["bevy/dynamic_linking"]

[dependencies]
beet_flow.workspace = true
beet_spatial.workspace = true
beet_ml = { workspace = true, optional = true }
beetmash = { workspace = true, optional = true }
bevy.workspace = true
thiserror.workspace = true

[dev-dependencies]
bevy = { workspace = true, default-features = true }
beet_examples.workspace = true
log.workspace = true
pretty_env_logger.workspace = true
forky.workspace = true
anyhow.workspace = true
serde.workspace = true
serde_json.workspace = true

[target.'cfg(target_arch = "wasm32")'.dev-dependencies]
console_log.workspace = true
web-sys.workspace = true
wasm-bindgen.workspace = true

[target.'cfg(not(target_arch = "wasm32"))'.dev-dependencies]
tokio.workspace = true


### WORKSPACE ################################################################################################z###########################

[workspace.dependencies.web-sys]
# [target.'cfg(target_arch = "wasm32")'.dependencies.web-sys]
version = "0.3"
features = [
	# HTML
	'Headers',
	'Document',
	'Element',
	'Window',
	"Cache",
	"CacheStorage",
	'HtmlIFrameElement',
	'DomRectReadOnly',
	# Style
	'MediaQueryList',
	# Events
	'MouseEvent',
	'KeyboardEvent',
	'CustomEvent',
	'CustomEventInit',
	# JS
	'Gpu',
	'console',
	'Navigator',
	'Performance',
	# Fetch
	'Request',
	'RequestInit',
	'RequestMode',
	'RequestCache',
	'Response',
	# Blob
	'Blob',
	'BlobEvent',
	'BlobEventInit',
	'BlobPropertyBag',
	# Elements
	'HtmlAnchorElement',
	'HtmlCanvasElement',
	'HtmlInputElement',
	'File',
	'FileList',
	# Url
	'Url',
	'History',
	'Location',
	'UrlSearchParams',
	# indexedDB
	"IdbCursor",
	"IdbCursorDirection",
	"IdbCursorWithValue",
	"IdbDatabase",
	"IdbFactory",
	"IdbFileHandle",
	"IdbFileMetadataParameters",
	"IdbFileRequest",
	"IdbIndex",
	"IdbIndexParameters",
	"IdbKeyRange",
	"IdbLocaleAwareKeyRange",
	"IdbMutableFile",
	"IdbObjectStore",
	"IdbObjectStoreParameters",
	"IdbOpenDbOptions",
	"IdbOpenDbRequest",
	"IdbRequest",
	"IdbRequestReadyState",
	"IdbTransaction",
	"IdbTransactionMode",
	"IdbVersionChangeEvent",
	"IdbVersionChangeEventInit",
]

[[package.metadata.scene]]
name = "app"
thumb-text = "🔨"
description = "Basic Beet App with debugging, camera, and UI."
app.js-url = "https://mrchantey.github.io/beetmash-apps/beet/app.js"
app.wasm-url = "https://mrchantey.github.io/beetmash-apps/beet/app_bg.wasm"
app.type-registry-url = "https://mrchantey.github.io/beetmash-apps/beet/registries/type_registry.json"
app.replication-registry-url = "https://mrchantey.github.io/beetmash-apps/beet/registries/replication_registry.json"

[[package.metadata.scene]]
name = "app-ml"
thumb-text = "🔨"
description = "Full Beet App with machine learning, networking, and UI."
app.js-url = "https://mrchantey.github.io/beetmash-apps/beet/app_ml.js"
app.wasm-url = "https://mrchantey.github.io/beetmash-apps/beet/app_ml_bg.wasm"
app.type-registry-url = "https://mrchantey.github.io/beetmash-apps/beet/registries/type_registry_ml.json"
app.replication-registry-url = "https://mrchantey.github.io/beetmash-apps/beet/registries/replication_registry_ml.json"


[[package.metadata.scene]]
name = "beet-debug"
thumb-text = "🐛"
description = "Enable debugging for printing to the console, and screen if used with beetmash/ui-terminal."
path = "scenes/beet-debug.json"

[[package.metadata.scene]]
name = "hello-world"
thumb-text = "🌍"
thumb-url = "https://storage.googleapis.com/beet-examples/screenshots/hello-world.png"
description = "A simple behavior that prints 'Hello' then 'World' to the console."
app = "app"
path = "scenes/hello-world.json"
include = ["beet-debug", "beetmash/camera-2d", "beetmash/ui-terminal"]


[[package.metadata.scene]]
name = "flock"
description = "Demonstration of flocking behaviors."
thumb-url = "https://storage.googleapis.com/beet-examples/screenshots/flock.png"
app = "app"
path = "scenes/flock.json"
include = ["beet-debug", "beetmash/camera-2d", "beetmash/space-scene"]

[[package.metadata.scene]]
name = "seek"
description = "Demonstration of the seek behavior."
thumb-url = "https://storage.googleapis.com/beet-examples/screenshots/seek.png"
app = "app"
path = "scenes/seek.json"
include = ["beet-debug", "beetmash/camera-2d", "beetmash/space-scene"]

[[package.metadata.scene]]
name = "seek-3d"
description = "A 3D demonstration of the seek behavior."
thumb-url = "https://storage.googleapis.com/beet-examples/screenshots/seek-3d.png"
app = "app"
path = "scenes/seek-3d.json"
include = ["beet-debug", "beetmash/lighting-3d", "beetmash/ground-3d"]


[[package.metadata.scene]]
name = "hello-animation"
description = "A simple behavior demonstrating animation control."
thumb-url = "https://storage.googleapis.com/beet-examples/screenshots/hello-animation.png"
app = "app"
path = "scenes/hello-animation.json"
include = [
	"beetmash/ui-terminal",
	"beetmash/lighting-3d",
	"beetmash/ground-3d",
	"beet-debug",
]

[[package.metadata.scene]]
name = "hello-ml"
description = "A behavior that uses a Sentence Selector to score child behaviors, deciding which will run next."
thumb-url = "https://storage.googleapis.com/beet-examples/screenshots/hello-llm.png"
path = "scenes/hello-ml.json"
include = ["beetmash/camera-2d", "beetmash/ui-terminal", "beet-debug"]

[[package.metadata.scene]]
name = "fetch-scene"
thumb-text = "🏠"
description = "A camera and the items that the fetch character can go to."
path = "scenes/fetch-scene.json"

[[package.metadata.scene]]
name = "fetch"
description = "Combining LLM, steering and animation behaviors."
thumb-url = "https://storage.googleapis.com/beet-examples/screenshots/fetch.png"
app = "app-ml"
path = "scenes/fetch-npc.json"
include = [
	"beetmash/ui-terminal-input",
	"beetmash/lighting-3d",
	"beetmash/ground-3d",
	"fetch-scene",
]
events.playerMessage.initial = "I'm hungry!"

[[package.metadata.scene]]
name = "frozen-lake-scene"
thumb-text = "❄️"
description = "The static scene for the frozen lake environment."
path = "scenes/frozen-lake-scene.json"


[[package.metadata.scene]]
name = "frozen-lake-train"
description = "Train a Q-learning agent to navigate the frozen lake environment."
thumb-url = "https://storage.googleapis.com/beet-examples/screenshots/frozen-lake-run.png"
app = "app-ml"
path = "scenes/frozen-lake-train.json"
include = [
	"beetmash/ui-terminal",
	"beetmash/lighting-3d",
	"beet-debug",
	"frozen-lake-scene",
]

[[package.metadata.scene]]
name = "frozen-lake-run"
description = "Use a trained Q-learning agent to navigate the frozen lake environment."
thumb-url = "https://storage.googleapis.com/beet-examples/screenshots/frozen-lake-run.png"
app = "app-ml"
path = "scenes/frozen-lake-run.json"
include = [
	"beetmash/ui-terminal",
	"beetmash/lighting-3d",
	"beet-debug",
	"frozen-lake-scene",
]<|MERGE_RESOLUTION|>--- conflicted
+++ resolved
@@ -41,18 +41,12 @@
 emby = { path = "crates/emby", version = "0.0.4-rc.4" }
 
 ## local
-<<<<<<< HEAD
-beetmash = { version = "0.0.6-rc.8", path = "../beetmash" }
-forky = { version = "0.2.0-rc.8", features = ["bevy", "web"] }
-sweet = { version = "0.2.0-rc.5", features = ["bevy"] }
-=======
 beetmash = { version = "0.0.7" }
 forky = { version = "0.2", features = [
 	"bevy",
 	"web",
 ] }
 sweet = { version = "0.2", features = ["bevy"] }
->>>>>>> f8c5ea8b
 
 #💡 game
 bevy = { version = "0.15", default-features = false, features = [
