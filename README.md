# beet

<div align="center">
  <p>
    <strong>🦄 A very bevy metaframework 🦄</strong>
  </p>
  <p>
    <a href="https://crates.io/crates/beet"><img src="https://img.shields.io/crates/v/beet.svg?style=flat-square" alt="Crates.io version" /></a>
    <a href="https://crates.io/crates/beet"><img src="https://img.shields.io/crates/d/beet.svg?style=flat-square" alt="Download" /></a>
    <a href="https://docs.rs/beet"><img src="https://img.shields.io/badge/docs-latest-blue.svg?style=flat-square" alt="docs.rs docs" /></a>
  </p>
  <h3>
    <!-- <a href="https://docs.rs/beet">Guidebook</a> -->
    <!-- <span> | </span> -->
    <a href="https://docs.rs/beet">API Docs</a>
    <!-- <span> | </span>
    <a href="https://mrchantey.github.io/beet/other/contributing.html">Contributing</a> -->
  </h3>
</div>

Beet is a set of crates for making and running Bevy apps.
Its *very* early days so your mileage may vary depending on the crate of interest:

**readiness meter**
- 🦢 documented and tested
- 🐣 docs and tests are incomplete
- 🐉 highly experimental, here be dragons

## `beet_flow`

Control flow crates built upon the [ecs engine](https://crates.io/crates/bevy_ecs) that powers Bevy. These can be used for a growing variety of behavior paradigms including Behavior Trees, LLMs and Reinforcement Learning. They are also decoupled from rendering, for instance they can be run on small microcontrollers like the ESP32.

| Crate                                             | Status | Description                                                       |
| ------------------------------------------------- | ------ | ----------------------------------------------------------------- |
| [`beet_flow`](crates/beet_flow/Cargo.toml)       | 🦢      | Scenes-as-control-flow bevy library for behavior trees etc        |
| [`beet_spatial`](crates/beet_spatial/Cargo.toml) | 🐣      | Extend `beet_flow` with spatial behaviors like steering           |
| [`beet_ml`](crates/beet_ml/Cargo.toml)           | 🐉      | Extend `beet_flow` with machine learning using `candle`           |
| [`beet_sim`](crates/beet_sim/Cargo.toml)         | 🐉      | Extend `beet_flow` with generalized simulation tooling like stats |


## `rsx`

An exploration of a rusty `jsx`, and the tools required to maximize performance and developer productivity. 

| Crate                                          | Status | Description                    |
| ---------------------------------------------- | ------ | ------------------------------ |
| [`beet_template`](crates/beet_template/Cargo.toml)       | 🐉      | Cross domain authoring tools   |
| [`beet_router`](crates/beet_router/Cargo.toml) | 🐉      | File based router for websites |

## `sweet`

General utilities including a test runner, file watcher etc.

| Crate                                                   | Status | Description                            |
| ------------------------------------------------------- | ------ | -------------------------------------- |
| [`sweet_bevy`](https://crates.io/crates/sweet_bevy)     | 🐉      | Bevy utilities                         |
| [`sweet_fs`](https://crates.io/crates/sweet_fs)         | 🐉      | FS utilities                           |
| [`sweet_server`](https://crates.io/crates/sweet_server) | 🐉      | Simple file server with live reload    |
| [`sweet_test`](https://crates.io/crates/sweet_test)     | 🐣      | A pretty cross platform test runner    |
| [`sweet-cli`](https://crates.io/crates/sweet-cli)       | 🐣      | Cross-platform utilities and dev tools |


## `crates`

Top level crates that depend on several of the above.

| Crate                                           | Status | Description                  |
| ----------------------------------------------- | ------ | ---------------------------- |
| [`beet-cli`](https://crates.io/crates/beet-cli) | 🐉      | CLI for beet authoring tools |
| [`beet_mcp`](https://crates.io/crates/beet_mcp) | 🐉      | VectorDB MCP Server          |


## Bevy Versions

| `bevy` | `beet` |
| ------ | ------ |
| 0.16   | 0.0.6  |
| 0.15   | 0.0.4  |
| 0.14   | 0.0.2  |
| 0.12   | 0.0.1  |

## Contributing

<<<<<<< HEAD
## Wishlist

Most of these are quite complex but if you'd like to have a go get in touch [on discord](https://discord.com/channels/691052431525675048/1034543904478998539/threads/1333204907414523964).

### `beet_template`
- [ ] escape html 
- [ ] reactive graph
- [ ] minify style


### `beet_router`
- [ ] markdown live reload
- [ ] markdown rsx
- [ ] markdown recursive parsing

### `sweet`
- [ ] native cli

### `beet_common`
- [ ] css parser / style tag location
- [ ] markdown parser
- [ ] file hashing

### `beet_query`
- [ ] sqlx


### `beet_server`
- [ ] sever signals

### `infra`
- [ ] serve static files on s3 instead of bundled in the lambda
=======
See [CONTRIBUTING.md](CONTRIBUTING.md)
>>>>>>> 06f4a1e2
<|MERGE_RESOLUTION|>--- conflicted
+++ resolved
@@ -81,7 +81,6 @@
 
 ## Contributing
 
-<<<<<<< HEAD
 ## Wishlist
 
 Most of these are quite complex but if you'd like to have a go get in touch [on discord](https://discord.com/channels/691052431525675048/1034543904478998539/threads/1333204907414523964).
@@ -114,6 +113,4 @@
 
 ### `infra`
 - [ ] serve static files on s3 instead of bundled in the lambda
-=======
-See [CONTRIBUTING.md](CONTRIBUTING.md)
->>>>>>> 06f4a1e2
+See [CONTRIBUTING.md](CONTRIBUTING.md)