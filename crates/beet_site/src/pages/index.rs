use crate::prelude::*;
use beet::prelude::*;

pub fn get() -> WebNode {
	// let counter = if cfg!(debug_assertions) {
	// 	rsx! {}
	// 	// this is a hack to get the counter to work in dev mode
	// 	// it should be removed when we have a better way to do this
	// 	// "client:load"
	// } else {
	// 	Default::default()
	// 	// "client:only"
	// };


	rsx! {
		<BeetContext>
			<ContentLayout>
				<BeetHeaderLinks slot="header-nav" />
				<div class="container">
				<h1>Beet</h1>
				<p>"🦄 A very bevy metaframework 🦄"</p>
				<Link
					class="primary-action"
					href="https://github.com/mrchantey/beet/blob/main/CONTRIBUTING.md"
					style:cascade
<<<<<<< HEAD
					>Get Started</Link>
				<p>"🚧 Mind your step! Beet is under construction, this site is currently published for testing and feedback only 🚧"</p>
=======
					>Contributing</Link>
				<p>"🚧 Mind your step! Beet is under construction, this site is currently for testing and feedback purposes only 🚧"</p>
				// <Link
				// 	class="primary-action"
				// 	href=paths::docs::index()
				// 	style:cascade
				// 	>Get Started</Link>
				<h6>Interactivity Tests</h6>
				<div class="interactivity">
>>>>>>> 06f4a1e2
				<Counter client:load initial=1 />
				<Calculator client:load initial=1 />
				</div>
				</div>
			</ContentLayout>
		</BeetContext>
		<style>
		.container{
			display: flex;
			flex-direction: column;
			align-items: center;
			padding-top: 3.em;
			gap:1.em;
		}
		h6{
			padding-top: 2.em;
		}
		.interactivity{
			display: flex;
			flex-direction: row;
			gap: 1.em;
		}


		.primary-action{
			max-width:20.em;
		}

		</style>
	}
}<|MERGE_RESOLUTION|>--- conflicted
+++ resolved
@@ -24,10 +24,6 @@
 					class="primary-action"
 					href="https://github.com/mrchantey/beet/blob/main/CONTRIBUTING.md"
 					style:cascade
-<<<<<<< HEAD
-					>Get Started</Link>
-				<p>"🚧 Mind your step! Beet is under construction, this site is currently published for testing and feedback only 🚧"</p>
-=======
 					>Contributing</Link>
 				<p>"🚧 Mind your step! Beet is under construction, this site is currently for testing and feedback purposes only 🚧"</p>
 				// <Link
@@ -37,7 +33,6 @@
 				// 	>Get Started</Link>
 				<h6>Interactivity Tests</h6>
 				<div class="interactivity">
->>>>>>> 06f4a1e2
 				<Counter client:load initial=1 />
 				<Calculator client:load initial=1 />
 				</div>
