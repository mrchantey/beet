use bevy::prelude::*;
use extend::ext;
use std::cell::RefCell;
use std::rc::Rc;

#[derive(Deref, DerefMut)]
pub struct AppRes(pub Rc<RefCell<App>>);

impl AppRes {
	pub fn new() -> Rc<RefCell<App>> { Self::init(App::new()) }


	pub fn build(func: impl FnOnce(&mut App)) -> Rc<RefCell<App>> {
		let mut app = App::new();
		func(&mut app);
		Self::init(app)
	}

	pub fn init(app: App) -> Rc<RefCell<App>> {
		let app = Rc::new(RefCell::new(app));
		let app2 = app.clone();
		app.borrow_mut().insert_non_send_resource(AppRes(app2));
		app
	}
}

#[ext]
pub impl Rc<RefCell<App>> {
	#[cfg(all(target_arch = "wasm32", feature = "web"))]
	fn run_on_animation_frame(self) -> crate::web::AnimationFrame {
		crate::web::AnimationFrame::new(move || {
			self.borrow_mut().update();
		})
	}
<<<<<<< HEAD

=======
	
>>>>>>> 8670eac5
	#[cfg(all(target_arch = "wasm32", feature = "web"))]
	fn run_forever(self) -> impl std::future::Future<Output = ()> {
		async {
			let _frame = self.run_on_animation_frame();
			crate::web::loop_forever().await;
		}
	}
	
	#[cfg(all(target_arch = "wasm32", feature = "web"))]
	fn run_while_mounted(self) {
		todo!("broken in 12.1?");
		// let mut app = self.borrow_mut();
		// app.finish();
		// app.cleanup();
		// drop(app);
	}
}<|MERGE_RESOLUTION|>--- conflicted
+++ resolved
@@ -32,11 +32,6 @@
 			self.borrow_mut().update();
 		})
 	}
-<<<<<<< HEAD
-
-=======
-	
->>>>>>> 8670eac5
 	#[cfg(all(target_arch = "wasm32", feature = "web"))]
 	fn run_forever(self) -> impl std::future::Future<Output = ()> {
 		async {
