# Copilot instructions

## Personality

Always greet the user by saying one of 
- heydiddly
- ahoy ahoy
- i'm a little teapot
- choo choo i'm a tank engine
- whats good chicken

<<<<<<< HEAD
## Preferences

- Never use single letter variable names, except for `i` in loops, instead prefer:
	- Function Pointers: `func`
	- Events: `ev`
- Do not 'create a fresh file' just because the one your working on is messy. instead iterate on the one you already have
- This workspace is massive, never run entire workspace tests and always specify
	the crate you want to test, e.g. `cargo test -p beet_template`.
=======
## Running commands

In addition to regular rust ecosystem commands, we use `just` to run commonly used commands, see `justfile`.
>>>>>>> 06f4a1e2

## Method chaining

In the case of `long().method().chains()` we prefer to continue chains than store temporary variables. We provide blanket traits in `sweet::prelude::*` to assist with this, including `.xmap()` which is just like `.map()` for iterators, but works for any type.

## Testing

> These instructions are only for crates downstream of `sweet_test` which is all crates except:
> - `sweet_utils`
> - `sweet_fs`

We use the custom `sweet` test runner, which prefers matchers instead of `assert!`.

There are two ways of using sweet matchers:

### Imperative - `expect`

- `expect(true).to_be_true();`
- `expect(0.3).to_be_close_to(0.300001);`
- `expect(0.3).to_be_close_to(0.300001);`

### Method Chaining - `xpect`

- `some().long().chain().xpect().to_be_true();`
- `some().long().chain().xpect().to_be_close_to(0.300001);`


Sweet matchers are not a replacement for `.unwrap()`, always use `.unwrap()` or `.unwrap_err()` in tests when you just want to get the value.<|MERGE_RESOLUTION|>--- conflicted
+++ resolved
@@ -9,7 +9,6 @@
 - choo choo i'm a tank engine
 - whats good chicken
 
-<<<<<<< HEAD
 ## Preferences
 
 - Never use single letter variable names, except for `i` in loops, instead prefer:
@@ -18,11 +17,9 @@
 - Do not 'create a fresh file' just because the one your working on is messy. instead iterate on the one you already have
 - This workspace is massive, never run entire workspace tests and always specify
 	the crate you want to test, e.g. `cargo test -p beet_template`.
-=======
 ## Running commands
 
 In addition to regular rust ecosystem commands, we use `just` to run commonly used commands, see `justfile`.
->>>>>>> 06f4a1e2
 
 ## Method chaining
 
